#!/bin/sh

# Gives a dmenu prompt to mount unmounted drives and Android phones. If
# they're in /etc/fstab, they'll be mounted automatically. Otherwise, you'll
# be prompted to give a mountpoint from already existsing directories. If you
# input a novel directory, it will prompt you to create that directory.

getmount() { \
	[ -z "$chosen" ] && exit 1
        # shellcheck disable=SC2086
	mp="$(find $1 2>/dev/null | dmenu -i -p "Type in mount point.")" || exit 1
	test -z "$mp" && exit 1
	if [ ! -d "$mp" ]; then
		mkdiryn=$(printf "No\\nYes" | dmenu -i -p "$mp does not exist. Create it?") || exit 1
		[ "$mkdiryn" = "Yes" ] && (mkdir -p "$mp" || sudo -A mkdir -p "$mp")
	fi
	}

mountusb() { \
	chosen="$(echo "$usbdrives" | dmenu -i -p "Mount which drive?")" || exit 1
	chosen="$(echo "$chosen" | awk '{print $1}')"
	sudo -A mount "$chosen" 2>/dev/null && notify-send "💻 USB mounting" "$chosen mounted." && exit 0
	alreadymounted=$(lsblk -nrpo "name,type,mountpoint" | awk '$3!~/\/boot|\/home$|SWAP/&&length($3)>1{printf "-not ( -path *%s -prune ) ",$3}')
	getmount "/mnt /media /mount /home -maxdepth 5 -type d $alreadymounted"
	partitiontype="$(lsblk -no "fstype" "$chosen")"
	case "$partitiontype" in
		"vfat") sudo -A mount -t vfat "$chosen" "$mp" -o rw,umask=0000;;
		"exfat") sudo -A mount "$chosen" "$mp" -o uid="$(id -u)",gid="$(id -g)";;
		*) sudo -A mount "$chosen" "$mp"; user="$(whoami)"; ug="$(groups | awk '{print $1}')"; sudo -A chown "$user":"$ug" "$mp";;
	esac
	notify-send "💻 USB mounting" "$chosen mounted to $mp."
	}

mountandroid() { \
	chosen="$(echo "$anddrives" | dmenu -i -p "Which Android device?")" || exit 1
	chosen="$(echo "$chosen" | cut -d : -f 1)"
	getmount "$HOME -maxdepth 3 -type d"
        simple-mtpfs --device "$chosen" "$mp"
	echo "OK" | dmenu -i -p "Tap Allow on your phone if it asks for permission and then press enter" || exit 1
	simple-mtpfs --device "$chosen" "$mp"
	notify-send "🤖 Android Mounting" "Android device mounted to $mp."
	}

asktype() { \
	choice="$(printf "USB\\nAndroid" | dmenu -i -p "Mount a USB drive or Android device?")" || exit 1
	case $choice in
		USB) mountusb ;;
		Android) mountandroid ;;
	esac
	}

anddrives=$(simple-mtpfs -l 2>/dev/null)
<<<<<<< HEAD
usbdrives="$(lsblk -rpo "name,type,size,label,mountpoint" | grep 'part\|rom' | sed 's/ /:/g' | awk -F':' '$5==""{printf "%s (%s) %s\n",$1,$3,$4}')"
=======
# Get all block devices which are parents of other devices
parentnames="$(lsblk -rpo "pkname" | awk 'NR!=1 && $0 != ""' | uniq | xargs printf '^%s$|' | sed 's/|$//')"
# Get all `part` and `rom` devices, which aren't a parent to another device
# This allows ommiting partitions which have i.e. crypt or lvm childs
usbdrives="$(lsblk -rpo "name,type,size,mountpoint" | awk -v parentnames="$parentnames" '$2 ~ "part|rom" && $4=="" && $1 !~ parentnames {printf "%s (%s)\n",$1,$3}')"
>>>>>>> fe9be01d

if [ -z "$usbdrives" ]; then
	[ -z "$anddrives" ] && echo "No USB drive or Android device detected" && exit
	echo "Android device(s) detected."
	mountandroid
else
	if [ -z "$anddrives" ]; then
		echo "USB drive(s) detected."
		mountusb
	else
		echo "Mountable USB drive(s) and Android device(s) detected."
		asktype
	fi
fi<|MERGE_RESOLUTION|>--- conflicted
+++ resolved
@@ -50,15 +50,7 @@
 	}
 
 anddrives=$(simple-mtpfs -l 2>/dev/null)
-<<<<<<< HEAD
-usbdrives="$(lsblk -rpo "name,type,size,label,mountpoint" | grep 'part\|rom' | sed 's/ /:/g' | awk -F':' '$5==""{printf "%s (%s) %s\n",$1,$3,$4}')"
-=======
-# Get all block devices which are parents of other devices
-parentnames="$(lsblk -rpo "pkname" | awk 'NR!=1 && $0 != ""' | uniq | xargs printf '^%s$|' | sed 's/|$//')"
-# Get all `part` and `rom` devices, which aren't a parent to another device
-# This allows ommiting partitions which have i.e. crypt or lvm childs
-usbdrives="$(lsblk -rpo "name,type,size,mountpoint" | awk -v parentnames="$parentnames" '$2 ~ "part|rom" && $4=="" && $1 !~ parentnames {printf "%s (%s)\n",$1,$3}')"
->>>>>>> fe9be01d
+usbdrives="$(lsblk -rpo "name,type,size,label,mountpoint,fstype" | grep -v crypto_LUKS | grep 'part\|rom' | sed 's/ /:/g' | awk -F':' '$5==""{printf "%s (%s) %s\n",$1,$3,$4}')"
 
 if [ -z "$usbdrives" ]; then
 	[ -z "$anddrives" ] && echo "No USB drive or Android device detected" && exit
